import { Routes } from '@angular/router';
import { CalendarViewComponent } from './calendar/calendar-view/calendar-view.component';
import { HomeViewComponent } from './home/home-view/home-view.component';
import { NotesViewComponent } from './notes/notes-view/notes-view.component';
import { NoteEditorComponent } from './notes/note-editor/note-editor.component';
<<<<<<< HEAD
import { NotesNavigationService } from './service/notes-navigation.service';
import { TimerViewComponent } from './timer/timer-view/timer-view.component';
=======
import { RegisterComponent } from './auth/register/register.component';
import { LoginComponent } from './auth/login/login.component';
import { AuthGuard } from './auth/guard/auth.guard';
>>>>>>> 9bf3f6bb

export const routes: Routes = [
  {
    path: '',
    component: HomeViewComponent,
    canActivate: [AuthGuard]
  },
  {
    path: 'register',
    component: RegisterComponent
  },
  {
    path: 'login',
    component: LoginComponent
  },
  


  {
<<<<<<< HEAD
    path: 'timer',
    component: TimerViewComponent
=======
    path: 'notes',
    component: NotesViewComponent,
    canActivate: [AuthGuard]
  },
  {
    path: 'notes/new',
    component: NoteEditorComponent,
    canActivate: [AuthGuard],
    title: 'Nuova Nota - SELFIE',
    data: { mode: 'create' }
  },
  {
    path: 'notes/:id/edit',
    component: NoteEditorComponent,
    canActivate: [AuthGuard],
    title: 'Modifica Nota - SELFIE',
    data: { mode: 'edit' }
  },
  {
    path: 'notes/:id/duplicate',
    component: NoteEditorComponent,
    canActivate: [AuthGuard],
    title: 'Duplica Nota - SELFIE',
    data: { mode: 'duplicate' }
  },
  {
    path: 'note',
    redirectTo: '/notes',
    pathMatch: 'full'
>>>>>>> 9bf3f6bb
  },









  {
    path: 'calendar',
    component: CalendarViewComponent,
    canActivate: [AuthGuard]
  }
];<|MERGE_RESOLUTION|>--- conflicted
+++ resolved
@@ -3,14 +3,10 @@
 import { HomeViewComponent } from './home/home-view/home-view.component';
 import { NotesViewComponent } from './notes/notes-view/notes-view.component';
 import { NoteEditorComponent } from './notes/note-editor/note-editor.component';
-<<<<<<< HEAD
-import { NotesNavigationService } from './service/notes-navigation.service';
-import { TimerViewComponent } from './timer/timer-view/timer-view.component';
-=======
 import { RegisterComponent } from './auth/register/register.component';
 import { LoginComponent } from './auth/login/login.component';
 import { AuthGuard } from './auth/guard/auth.guard';
->>>>>>> 9bf3f6bb
+import { TimerViewComponent } from './timer/timer-view/timer-view.component';
 
 export const routes: Routes = [
   {
@@ -26,14 +22,7 @@
     path: 'login',
     component: LoginComponent
   },
-  
-
-
   {
-<<<<<<< HEAD
-    path: 'timer',
-    component: TimerViewComponent
-=======
     path: 'notes',
     component: NotesViewComponent,
     canActivate: [AuthGuard]
@@ -63,20 +52,15 @@
     path: 'note',
     redirectTo: '/notes',
     pathMatch: 'full'
->>>>>>> 9bf3f6bb
   },
-
-
-
-
-
-
-
-
-
   {
     path: 'calendar',
     component: CalendarViewComponent,
     canActivate: [AuthGuard]
-  }
+  },
+  {
+    path: 'timer',
+    component: TimerViewComponent,
+    canActivate: [AuthGuard]
+  },
 ];