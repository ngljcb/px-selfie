<<<<<<< HEAD

<!-- CONTAINER PRINCIPALE -->
<div class="timer-app-container">
  
  @if (timerState) {
    <div class="timer-view">
      
      <!-- NOTIFICHE -->
      @if (notifications.length > 0) {
        <div class="notifications-container">
          @for (notification of notifications; track notification.id) {
            <div class="notification" [class]="'notification-' + notification.type">
              <span class="notification-message">{{ notification.message }}</span>
              <button class="notification-close" (click)="dismissNotification(notification.id)">×</button>
            </div>
          }
        </div>
      }
      
      <!-- MAIN TIMER DISPLAY -->
      <div [class]="getTimerDisplayClass()">
=======
  <!-- CONTAINER PRINCIPALE -->
<div class="timer-app-container">
    
    @if (timerState) {
      <div class="timer-view">
        
        <!-- NOTIFICHE -->
        @if (notifications.length > 0) {
          <div class="notifications-container">
            @for (notification of notifications; track notification.id) {
              <div class="notification" [class]="'notification-' + notification.type">
                <span class="notification-message">{{ notification.message }}</span>
                <button class="notification-close" (click)="dismissNotification(notification.id)">×</button>
              </div>
            }
          </div>
        }
>>>>>>> 6293fe3a
        
        <!-- Icona configurazione -->
        <button 
          class="config-btn" 
          (click)="openConfig()"
          [disabled]="isRunning()">
          <img src="https://pomofocus.io/icons/config-white.png" alt="Config">
        </button>

        <!-- Countdown principale -->
        <div class="time-display">
          <span class="time-number">{{ formatTime(safeTimerState.remainingSeconds) }}</span>
        </div>

        <!-- Info fase corrente -->
        <div class="phase-info">
          <div class="cycle-info">{{ getCycleText() }}</div>
        </div>

        <!-- Progress bar sessione -->
        <div class="progress-container">
          <div class="progress-bar">
            <div class="progress-fill" [style.width]="getProgressBarWidth()"></div>
          </div>
          <span class="progress-text">{{ Math.round(getSessionProgress()) }}% completato</span>
        </div>

        <!-- CONTROLLI -->
        <div class="controls">
          
          <!-- Bottone Start/Resume -->
          @if (!isRunning()) {
            <button class="btn btn-primary" (click)="startTimer()">
              {{ isPaused() ? 'Riprendi' : 'Inizia' }}
            </button>
          }

          <!-- Controlli secondari -->
          @if (!isIdle()) {
            <div class="secondary-controls">
              <button class="btn btn-pause" (click)="pauseTimer()" [disabled]="!isRunning()">
                Pausa
              </button>

              @if (isRunning()) {
                <button class="btn btn-skip" (click)="skipCurrentPhase()">
                  Salta
                </button>
              }

              <button class="btn btn-reset" (click)="resetTimer()" [disabled]="!canRestart()">
                Ricomincia
              </button>

              <button class="btn btn-stop" (click)="stopTimer()">
                Fine
              </button>
            </div>
          }
        </div>

        <!-- Animazione pulsante -->
        <div class="pulse-animation" 
            [class.active]="isRunning()" 
            [class.study-pulse]="isStudyPhase()" 
            [class.break-pulse]="isBreakPhase()">
        </div>
      </div>

      <!-- MESSAGGIO COMPLETAMENTO -->
      @if (isCompleted()) {
        <div class="completion-overlay">
          <div class="completion-content">
            <div class="completion-icon">🎉</div>
            <h2>Sessione Completata!</h2>
            <p class="study-time">Tempo totale: {{ formatTime(getTotalEffectiveTime()) }}</p>
            <button class="btn btn-primary" (click)="stopTimer()">
              Nuova Sessione
            </button>
          </div>
        </div>
      }
    </div>
  }

  <!-- TIMER STATISTICS - SEMPRE VISIBILE FUORI DAL TIMER-VIEW -->
  <div class="timer-stats-container">
    <app-timer-stats></app-timer-stats>
  </div>

  <!-- MODAL CONFIGURAZIONE -->
  @if (showConfig) {
    <div class="modal-overlay" (click)="closeConfig()">
      <div class="modal-content" (click)="$event.stopPropagation()">
        <app-timer-config
          [currentConfig]="safeTimerState.config"
          (onConfigSave)="onConfigSave($event)"
          (onClose)="closeConfig()">
        </app-timer-config>
      </div>
<<<<<<< HEAD
    </div>
  }

  <!-- LOADING STATE -->
  @if (!timerState) {
    <div class="loading">
      <p>Caricamento in corso...</p>
    </div>
  }
  
=======
    }
    
>>>>>>> 6293fe3a
</div><|MERGE_RESOLUTION|>--- conflicted
+++ resolved
@@ -1,26 +1,3 @@
-<<<<<<< HEAD
-
-<!-- CONTAINER PRINCIPALE -->
-<div class="timer-app-container">
-  
-  @if (timerState) {
-    <div class="timer-view">
-      
-      <!-- NOTIFICHE -->
-      @if (notifications.length > 0) {
-        <div class="notifications-container">
-          @for (notification of notifications; track notification.id) {
-            <div class="notification" [class]="'notification-' + notification.type">
-              <span class="notification-message">{{ notification.message }}</span>
-              <button class="notification-close" (click)="dismissNotification(notification.id)">×</button>
-            </div>
-          }
-        </div>
-      }
-      
-      <!-- MAIN TIMER DISPLAY -->
-      <div [class]="getTimerDisplayClass()">
-=======
   <!-- CONTAINER PRINCIPALE -->
 <div class="timer-app-container">
     
@@ -38,15 +15,17 @@
             }
           </div>
         }
->>>>>>> 6293fe3a
         
-        <!-- Icona configurazione -->
-        <button 
-          class="config-btn" 
-          (click)="openConfig()"
-          [disabled]="isRunning()">
-          <img src="https://pomofocus.io/icons/config-white.png" alt="Config">
-        </button>
+        <!-- MAIN TIMER DISPLAY -->
+        <div [class]="getTimerDisplayClass()">
+          
+          <!-- Icona configurazione -->
+          <button 
+            class="config-btn" 
+            (click)="openConfig()"
+            [disabled]="isRunning()">
+            <img src="https://pomofocus.io/icons/config-white.png" alt="Config">
+          </button>
 
         <!-- Countdown principale -->
         <div class="time-display">
@@ -139,19 +118,14 @@
           (onClose)="closeConfig()">
         </app-timer-config>
       </div>
-<<<<<<< HEAD
     </div>
   }
 
-  <!-- LOADING STATE -->
-  @if (!timerState) {
-    <div class="loading">
-      <p>Caricamento in corso...</p>
-    </div>
-  }
-  
-=======
+    <!-- LOADING STATE -->
+    @if (!timerState) {
+      <div class="loading">
+        <p>Caricamento in corso...</p>
+      </div>
     }
     
->>>>>>> 6293fe3a
 </div>