import { Component } from '@angular/core';
import { CommonModule } from '@angular/common';
import { FormsModule } from '@angular/forms';
import { Router, RouterModule } from '@angular/router';
import { AuthService } from '../../service/auth.service';
import { StatisticsService } from '../../service/statistics.service';

@Component({
  selector: 'app-login',
  imports: [CommonModule, FormsModule, RouterModule],
  templateUrl: './login.component.html',
  styleUrl: './login.component.scss'
})
export class LoginComponent {
  username = '';
  password = '';
  loginError: string | null = null;

  constructor(
    private authService: AuthService,
    private router: Router,
    private statisticsService: StatisticsService
  ) {}
  
  onSubmit(): void {
    this.loginError = null;

    if (!this.username || !this.password) {
      this.loginError = 'Tutti i campi sono obbligatori.';
      return;
    }

<<<<<<< HEAD
    this.authService.login(this.email, this.password).subscribe({
      next: () => {
        // Login riuscito, ora controlla lo streak
        this.statisticsService.checkLoginStreak().subscribe({
          next: (streakInfo) => {
            console.log('Controllo streak completato:', streakInfo);
            this.router.navigate(['/']);
          },
          error: (streakError) => {
            console.error('Errore nel controllo dello streak (non bloccante):', streakError);
            // Non bloccare il login per questo errore
            this.router.navigate(['/']);
          }
        });
=======
    this.authService.login(this.username, this.password).subscribe({
      next: (res) => {
        if (res?.user?.username) {
          sessionStorage.setItem('username', res.user.username);
        }
        this.router.navigate(['/']);
>>>>>>> 82704591
      },
      error: (err: any) => {
        console.error('Errore login:', err);
        this.loginError = err?.error?.error || 'Errore durante il login.';
      }
    });
  }
}<|MERGE_RESOLUTION|>--- conflicted
+++ resolved
@@ -30,29 +30,17 @@
       return;
     }
 
-<<<<<<< HEAD
-    this.authService.login(this.email, this.password).subscribe({
-      next: () => {
-        // Login riuscito, ora controlla lo streak
+    this.authService.login(this.username, this.password).subscribe({
+      next: (res) => {
         this.statisticsService.checkLoginStreak().subscribe({
           next: (streakInfo) => {
+            if (res?.user?.username) {
+              sessionStorage.setItem('username', res.user.username);
+            }
             console.log('Controllo streak completato:', streakInfo);
-            this.router.navigate(['/']);
-          },
-          error: (streakError) => {
-            console.error('Errore nel controllo dello streak (non bloccante):', streakError);
-            // Non bloccare il login per questo errore
             this.router.navigate(['/']);
           }
         });
-=======
-    this.authService.login(this.username, this.password).subscribe({
-      next: (res) => {
-        if (res?.user?.username) {
-          sessionStorage.setItem('username', res.user.username);
-        }
-        this.router.navigate(['/']);
->>>>>>> 82704591
       },
       error: (err: any) => {
         console.error('Errore login:', err);
